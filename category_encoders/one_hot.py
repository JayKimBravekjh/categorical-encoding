"""One-hot or dummy coding"""
import numpy as np
import pandas as pd
import copy
from sklearn.base import BaseEstimator, TransformerMixin
from category_encoders.ordinal import OrdinalEncoder
import category_encoders.utils as util

__author__ = 'willmcginnis'


class OneHotEncoder(BaseEstimator, TransformerMixin):
    """Onehot (or dummy) coding for categorical features, produces one feature per category, each binary.

    Parameters
    ----------

    verbose: int
        integer indicating verbosity of output. 0 for none.
    cols: list
        a list of columns to encode, if None, all string columns will be encoded.
    drop_invariant: bool
        boolean for whether or not to drop columns with 0 variance.
    return_df: bool
        boolean for whether to return a pandas DataFrame from transform (otherwise it will be a numpy array).
    impute_missing: bool
        boolean for whether or not to apply the logic for handle_unknown, will be deprecated in the future.
    handle_unknown: str
        options are 'error', 'ignore' and 'impute', defaults to 'impute', which will impute the category -1. Warning: if
        impute is used, an extra column will be added in if the transform matrix has unknown categories. This can cause
        unexpected changes in the dimension in some cases.
    use_cat_names: bool
        if True, category values will be included in the encoded column names. Otherwise category
        indices will be used.

    Example
    -------
    >>> from category_encoders import *
    >>> import pandas as pd
    >>> from sklearn.datasets import load_boston
    >>> bunch = load_boston()
    >>> y = bunch.target
    >>> X = pd.DataFrame(bunch.data, columns=bunch.feature_names)
    >>> enc = OneHotEncoder(cols=['CHAS', 'RAD']).fit(X, y)
    >>> numeric_dataset = enc.transform(X)
    >>> print(numeric_dataset.info())
    <class 'pandas.core.frame.DataFrame'>
    RangeIndex: 506 entries, 0 to 505
    Data columns (total 24 columns):
    CHAS_1     506 non-null int64
    CHAS_2     506 non-null int64
    CHAS_-1    506 non-null int64
    RAD_1      506 non-null int64
    RAD_2      506 non-null int64
    RAD_3      506 non-null int64
    RAD_4      506 non-null int64
    RAD_5      506 non-null int64
    RAD_6      506 non-null int64
    RAD_7      506 non-null int64
    RAD_8      506 non-null int64
    RAD_9      506 non-null int64
    RAD_-1     506 non-null int64
    CRIM       506 non-null float64
    ZN         506 non-null float64
    INDUS      506 non-null float64
    NOX        506 non-null float64
    RM         506 non-null float64
    AGE        506 non-null float64
    DIS        506 non-null float64
    TAX        506 non-null float64
    PTRATIO    506 non-null float64
    B          506 non-null float64
    LSTAT      506 non-null float64
    dtypes: float64(11), int64(13)
    memory usage: 95.0 KB
    None

    References
    ----------

    .. [1] Contrast Coding Systems for categorical variables.  UCLA: Statistical Consulting Group. from
    https://stats.idre.ucla.edu/r/library/r-library-contrast-coding-systems-for-categorical-variables/.

    .. [2] Gregory Carey (2003). Coding Categorical Variables, from
    http://psych.colorado.edu/~carey/Courses/PSYC5741/handouts/Coding%20Categorical%20Variables%202006-03-03.pdf


    """

    def __init__(self, verbose=0, cols=None, drop_invariant=False, return_df=True, impute_missing=True, handle_unknown='impute', use_cat_names=False):
        self.return_df = return_df
        self.drop_invariant = drop_invariant
        self.drop_cols = []
        self.verbose = verbose
        self.cols = cols
        self.ordinal_encoder = None
        self._dim = None
        self.impute_missing = impute_missing
        self.handle_unknown = handle_unknown
        self.use_cat_names = use_cat_names
        self.is_fitted = False

    @property
    def category_mapping(self):
        return self.ordinal_encoder.category_mapping

    def fit(self, X, y=None, **kwargs):
        """Fit encoder according to X and y.

        Parameters
        ----------

        X : array-like, shape = [n_samples, n_features]
            Training vectors, where n_samples is the number of samples
            and n_features is the number of features.
        y : array-like, shape = [n_samples]
            Target values.

        Returns
        -------

        self : encoder
            Returns self.

        """

        # first check the type
        X = util.convert_input(X)

        self._dim = X.shape[1]

        # if columns aren't passed, just use every string column
        if self.cols is None:
            self.cols = util.get_obj_cols(X)
        else:
            self.cols = util.convert_cols_to_list(self.cols)

        # Indicate no transformation has been applied yet

        self.ordinal_encoder = OrdinalEncoder(
            verbose=self.verbose,
            cols=self.cols,
            impute_missing=self.impute_missing,
            handle_unknown=self.handle_unknown
        )
        self.ordinal_encoder = self.ordinal_encoder.fit(X)

        if self.drop_invariant:
            self.drop_cols = []
            X_temp = self.transform(X)
<<<<<<< HEAD
            generated_cols = get_generated_cols(X, X_temp, self.cols)
            self.drop_cols = [
                x for x in generated_cols if X_temp[x].var() <= 10e-5]
=======
            generated_cols = util.get_generated_cols(X, X_temp, self.cols)
            self.drop_cols = [x for x in generated_cols if X_temp[x].var() <= 10e-5]
>>>>>>> 3895c5fd

        return self

    def transform(self, X):
        """Perform the transformation to new categorical data.

        Parameters
        ----------

        X : array-like, shape = [n_samples, n_features]

        Returns
        -------

        p : array, shape = [n_samples, n_numeric + N]
            Transformed values with encoding applied.

        """

        if self._dim is None:
            raise ValueError(
                'Must train encoder before it can be used to transform data.')

        # first check the type
        X = util.convert_input(X)

        # then make sure that it is the right size
        if X.shape[1] != self._dim:
            raise ValueError('Unexpected input dimension %d, expected %d' % (
                X.shape[1], self._dim, ))

        if not self.cols:
            return X if self.return_df else X.values

        X = self.ordinal_encoder.transform(X)

        X = self.get_dummies(X, cols=self.cols)

        if self.drop_invariant:
            for col in self.drop_cols:
                X.drop(col, 1, inplace=True)

        # Now we can build the list of of new / transformed columns
        self.feature_names = X.columns
        self.is_transformed = True

        if self.return_df:
            return X
        else:
            return X.values

    def inverse_transform(self, X_in):
        """
        Perform the inverse transformation to encoded data.

        Parameters
        ----------
        X_in : array-like, shape = [n_samples, n_features]

        Returns
        -------
        p: array, the same size of X_in

        """
        X = X_in.copy(deep=True)

        # first check the type
        X = util.convert_input(X)

        if self._dim is None:
            raise ValueError(
                'Must train encoder before it can be used to inverse_transform data')

        X = self.reverse_dummies(X, self.cols)

        # then make sure that it is the right size
        if X.shape[1] != self._dim:
            if self.drop_invariant:
                raise ValueError("Unexpected input dimension %d, the attribute drop_invariant should "
                                 "set as False when transform data" % (X.shape[1],))
            else:
                raise ValueError('Unexpected input dimension %d, expected %d' % (
                    X.shape[1], self._dim, ))

        if not self.cols:
            return X if self.return_df else X.values

        if self.impute_missing and self.handle_unknown == 'impute':
            for col in self.cols:
                if any(X[col] == -1):
                    raise ValueError("inverse_transform is not supported because transform impute "
                                     "the unknown category -1 when encode %s" % (col,))
        if not self.use_cat_names:
            for switch in self.ordinal_encoder.mapping:
<<<<<<< HEAD
                col_dict = {col_pair[1]: col_pair[0]
                            for col_pair in switch.get('mapping')}
                X[switch.get('col')] = X[switch.get('col')].apply(
                    lambda x: col_dict.get(x))
=======
                col_dict = {col_pair[1] : col_pair[0] for col_pair in switch.get('mapping')}
                X[switch.get('col')] = X[switch.get('col')].apply(lambda x: col_dict.get(x))

        for switch in self.ordinal_encoder.mapping:
            X[switch.get('col')] = X[switch.get('col')].astype(switch.get('data_type'))
>>>>>>> 3895c5fd

        return X if self.return_df else X.values

    def get_dummies(self, X_in, cols=None):
        """
        Convert numerical variable into dummy variables

        Parameters
        ----------
        X_in: DataFrame
        cols: list-like, default None
              Column names in the DataFrame to be encoded
        Returns
        -------
        dummies : DataFrame
        """

        X = X_in.copy(deep=True)

        if cols is None:
            cols = X.columns.values
            pass_thru = []
        else:
            pass_thru = [col for col in X.columns.values if col not in cols]

        bin_cols = []
        for col in cols:
            col_tuples = copy.deepcopy(
                [class_map['mapping'] for class_map in self.ordinal_encoder.mapping if class_map['col'] == col][0])
            if self.handle_unknown == 'impute':
                col_tuples.append(('-1', -1))
            for col_tuple in col_tuples:
                class_ = col_tuple[1]
                cat_name = col_tuple[0]
                if self.use_cat_names:
                    n_col_name = str(col) + '_%s' % (cat_name, )
                else:
                    n_col_name = str(col) + '_%s' % (class_, )

                X[n_col_name] = X[col] == class_
                bin_cols.append(n_col_name)

        X = X.reindex(columns=bin_cols + pass_thru)

        # convert all of the bools into integers.
        for col in bin_cols:
            X[col] = X[col].astype(int)

        return X

    def reverse_dummies(self, X, cols):
        """
        Convert dummy variable into numerical variables

        Parameters
        ----------
        X : DataFrame
        cols: list-like
              Column names in the DataFrame that be encoded

        Returns
        -------
        numerical: DataFrame

        """
        out_cols = X.columns.values

        for col in cols:
            col_list = [col0 for col0 in out_cols if str(
                col0).startswith(str(col))]
            # original column name plus underscore
            prefix_length = len(str(col))+1
            if self.use_cat_names:
                X[col] = 0
                for tran_col in col_list:
                    val = tran_col[prefix_length:]
                    X.loc[X[tran_col] == 1, col] = val
            else:
                value_array = np.array(
                    [int(col0[prefix_length:]) for col0 in col_list])
                X[col] = np.dot(X[col_list].values, value_array.T)
            out_cols = [col0 for col0 in out_cols if col0 not in col_list]

        X = X.reindex(columns=out_cols + cols)

        return X

    def get_feature_names(self):
        """
        Returns the names of all transformed / added columns.

        Returns:
        --------
        feature_names: list
            A list with all feature names transformed or added.
            Note: potentially dropped features are not included!
        """

        if not self.is_transformed:
            raise ValueError(
                'Must transform data first. Affected feature names are not known before.')
        else:
            return self.feature_names<|MERGE_RESOLUTION|>--- conflicted
+++ resolved
@@ -148,14 +148,8 @@
         if self.drop_invariant:
             self.drop_cols = []
             X_temp = self.transform(X)
-<<<<<<< HEAD
-            generated_cols = get_generated_cols(X, X_temp, self.cols)
-            self.drop_cols = [
-                x for x in generated_cols if X_temp[x].var() <= 10e-5]
-=======
             generated_cols = util.get_generated_cols(X, X_temp, self.cols)
             self.drop_cols = [x for x in generated_cols if X_temp[x].var() <= 10e-5]
->>>>>>> 3895c5fd
 
         return self
 
@@ -250,18 +244,11 @@
                                      "the unknown category -1 when encode %s" % (col,))
         if not self.use_cat_names:
             for switch in self.ordinal_encoder.mapping:
-<<<<<<< HEAD
-                col_dict = {col_pair[1]: col_pair[0]
-                            for col_pair in switch.get('mapping')}
-                X[switch.get('col')] = X[switch.get('col')].apply(
-                    lambda x: col_dict.get(x))
-=======
                 col_dict = {col_pair[1] : col_pair[0] for col_pair in switch.get('mapping')}
                 X[switch.get('col')] = X[switch.get('col')].apply(lambda x: col_dict.get(x))
 
         for switch in self.ordinal_encoder.mapping:
             X[switch.get('col')] = X[switch.get('col')].astype(switch.get('data_type'))
->>>>>>> 3895c5fd
 
         return X if self.return_df else X.values
 
